--- conflicted
+++ resolved
@@ -17,13 +17,8 @@
 msgstr ""
 "Project-Id-Version: zrythm 0.2.003\n"
 "Report-Msgid-Bugs-To: https://todo.sr.ht/~alextee/zrythm-bug\n"
-<<<<<<< HEAD
 "POT-Creation-Date: 2021-12-10 17:21+0000\n"
-"PO-Revision-Date: 2021-10-19 03:39+0000\n"
-=======
-"POT-Creation-Date: 2021-10-17 16:47+0100\n"
 "PO-Revision-Date: 2021-12-05 13:50+0000\n"
->>>>>>> a8edab27
 "Last-Translator: Olivier Humbert <trebmuh@tuxfamily.org>\n"
 "Language-Team: French <https://hosted.weblate.org/projects/zrythm/zrythm/fr/"
 ">\n"
@@ -445,12 +440,7 @@
 msgid "Unable to read file: %s"
 msgstr "Échec de l'écriture du fichier : %s"
 
-<<<<<<< HEAD
 #: src/project.c:919
-#, fuzzy
-=======
-#: src/project.c:918
->>>>>>> a8edab27
 msgid "Failed to decompress project file"
 msgstr "Échec de la décompression du fichier du projet"
 
@@ -488,12 +478,7 @@
 msgid "Failed to load project. Will create a new one instead."
 msgstr "Impossible de charger le projet. Création d'un nouveau à la place."
 
-<<<<<<< HEAD
 #: src/project.c:1612
-#, fuzzy
-=======
-#: src/project.c:1608
->>>>>>> a8edab27
 msgid "Failed to compress project file"
 msgstr "Échec de la compression du fichier-projet"
 
@@ -585,13 +570,8 @@
 msgid "Waiting for project"
 msgstr "En attente du projet"
 
-<<<<<<< HEAD
 #: src/zrythm_app.c:1016
-#, fuzzy, c-format
-=======
-#: src/zrythm_app.c:1094
-#, c-format
->>>>>>> a8edab27
+#, c-format
 msgid ""
 "%s-%s\n"
 "%s\n"
@@ -747,21 +727,11 @@
 msgid "Error adding carla plugin: %s"
 msgstr "Erreur lors de l'ajout du greffon Carla : %s"
 
-<<<<<<< HEAD
 #: src/plugins/carla_native_plugin.c:1346
-#, fuzzy
-=======
-#: src/plugins/carla_native_plugin.c:1345
->>>>>>> a8edab27
 msgid "Failed to load Carla state"
 msgstr "Échec du chargement de l'état de Carla"
 
-<<<<<<< HEAD
 #: src/plugins/carla_native_plugin.c:1361
-#, fuzzy
-=======
-#: src/plugins/carla_native_plugin.c:1360
->>>>>>> a8edab27
 msgid ""
 "Failed to instantiate Carla plugin: handle/descriptor not initialized "
 "properly"
@@ -769,13 +739,8 @@
 "Échec de l'instanciation du greffon Carla : handle/descriptor n'a pas été "
 "initialisé correctement"
 
-<<<<<<< HEAD
 #: src/plugins/carla_native_plugin.c:1746
-#, fuzzy, c-format
-=======
-#: src/plugins/carla_native_plugin.c:1725
-#, c-format
->>>>>>> a8edab27
+#, c-format
 msgid "State file %s doesn't exist"
 msgstr "Le fichier d'état %s n'existe pas"
 
@@ -835,14 +800,8 @@
 msgid "Plugin gain"
 msgstr "Gain du greffon"
 
-<<<<<<< HEAD
 #: src/plugins/plugin.c:528 src/plugins/plugin_gtk.c:177
 #: src/gui/widgets/plugin_properties_expander.c:160
-#, fuzzy
-=======
-#: src/plugins/plugin.c:525 src/plugins/plugin_gtk.c:170
-#: src/gui/widgets/plugin_properties_expander.c:155
->>>>>>> a8edab27
 msgid "Failed to apply preset"
 msgstr "Échec de l'application du préréglage"
 
@@ -850,12 +809,7 @@
 msgid "Failed to get Carla plugin"
 msgstr "Impossible d'obtenir le greffon Carla"
 
-<<<<<<< HEAD
 #: src/plugins/plugin.c:619
-#, fuzzy
-=======
-#: src/plugins/plugin.c:593
->>>>>>> a8edab27
 msgid "Failed to get LV2 plugin"
 msgstr "Échec de la récupération du greffon LV2"
 
@@ -868,12 +822,7 @@
 msgid "instrument"
 msgstr "Instrument"
 
-<<<<<<< HEAD
 #: src/plugins/plugin.c:1710
-#, fuzzy
-=======
-#: src/plugins/plugin.c:1674
->>>>>>> a8edab27
 msgid "Carla plugin instantiation failed"
 msgstr "Échec de l'instanciation du greffon Carla"
 
@@ -1994,23 +1943,7 @@
 msgid "Scripting interface"
 msgstr "Interface de scriptage"
 
-<<<<<<< HEAD
 #: src/gui/widgets/panel_file_browser.c:274 src/gui/widgets/file_browser.c:72
-=======
-#: src/gui/widgets/panel_file_browser.c:128
-msgid "Cannot delete standard bookmark"
-msgstr "Impossible de supprimer un signet standard"
-
-#: src/gui/widgets/panel_file_browser.c:140
-msgid "Are you sure you want to remove this bookmark?"
-msgstr "Êtes vous sûr de vouloir effacer ce marque-page ?"
-
-#: src/gui/widgets/panel_file_browser.c:288
-msgid "Add Bookmark"
-msgstr "Ajouter un marque-page"
-
-#: src/gui/widgets/panel_file_browser.c:427 src/gui/widgets/file_browser.c:72
->>>>>>> a8edab27
 msgid "No file selected"
 msgstr "Aucun fichier sélectionné"
 
@@ -4222,12 +4155,7 @@
 msgid "Failed to pin/unpin tracks"
 msgstr "Impossible de trouver le greffon avec l'URI:%s"
 
-<<<<<<< HEAD
 #: src/actions/actions.c:1849
-#, fuzzy
-=======
-#: src/actions/actions.c:1846
->>>>>>> a8edab27
 msgid "Failed to solo tracks"
 msgstr "Échec de la mise en solo des pistes"
 
@@ -4236,12 +4164,7 @@
 msgid "Failed to unsolo tracks"
 msgstr "Échec de l'ouverture du fichier : %s"
 
-<<<<<<< HEAD
 #: src/actions/actions.c:1875
-#, fuzzy
-=======
-#: src/actions/actions.c:1872
->>>>>>> a8edab27
 msgid "Failed to mute tracks"
 msgstr "Échec de la mise en sourdine des pistes"
 
@@ -4260,21 +4183,11 @@
 msgid "Failed to unlisten tracks"
 msgstr "Impossible de réinitialiser le schéma %s"
 
-<<<<<<< HEAD
 #: src/actions/actions.c:1927
-#, fuzzy
-=======
-#: src/actions/actions.c:1924
->>>>>>> a8edab27
 msgid "Failed to enable tracks"
 msgstr "Échec de l'activation des pistes"
 
-<<<<<<< HEAD
 #: src/actions/actions.c:1940
-#, fuzzy
-=======
-#: src/actions/actions.c:1937
->>>>>>> a8edab27
 msgid "Failed to disable tracks"
 msgstr "Échec de la désactivation des pistes"
 
@@ -4287,12 +4200,7 @@
 "Vous devez d'abord sélectionner soit la ligne temporelle, soit l'éditeur. La "
 "sélection actuelle est %s"
 
-<<<<<<< HEAD
 #: src/actions/actions.c:2168
-#, fuzzy
-=======
-#: src/actions/actions.c:2165
->>>>>>> a8edab27
 msgid "Failed to mute selections"
 msgstr "Échec de la mise en sourdine des sélections"
 
@@ -4313,21 +4221,11 @@
 msgid "Failed to merge selections"
 msgstr "Échec de l'ouverture du fichier : %s"
 
-<<<<<<< HEAD
 #: src/actions/actions.c:2332
-#, fuzzy
-=======
-#: src/actions/actions.c:2329
->>>>>>> a8edab27
 msgid "Failed to insert silence"
 msgstr "Échec de l'insertion d'un silence"
 
-<<<<<<< HEAD
 #: src/actions/actions.c:2355
-#, fuzzy
-=======
-#: src/actions/actions.c:2352
->>>>>>> a8edab27
 msgid "Failed to remove range"
 msgstr "Échec de la suppression de l'intervalle"
 
@@ -4340,12 +4238,7 @@
 msgid "Please enter a BPM"
 msgstr "Entrer une valeur"
 
-<<<<<<< HEAD
 #: src/actions/actions.c:2826
-#, fuzzy
-=======
-#: src/actions/actions.c:2824
->>>>>>> a8edab27
 msgid "Failed to move selections"
 msgstr "Échec lors du déplacement des sélections"
 
@@ -4380,7 +4273,7 @@
 
 #: src/actions/actions.c:3284
 msgid "Cannot delete standard bookmark"
-msgstr ""
+msgstr "Impossible de supprimer un signet standard"
 
 #: src/actions/actions.c:3296
 msgid "Are you sure you want to remove this bookmark?"
@@ -5218,19 +5111,7 @@
 msgid "Other info"
 msgstr "Voir les infos"
 
-<<<<<<< HEAD
 #: resources/ui/chord_selector_window.ui:20
-=======
-#: resources/ui/bug_report_dialog.ui:219
-msgid "Enter more context, what distro you use, etc."
-msgstr "Entrez plus de contexte : quelle distribution vous utilisez, etc."
-
-#: resources/ui/bug_report_dialog.ui:222
-msgid "Enter a list of steps to reproduce the error."
-msgstr "Entrez une liste d'étapes pour reproduire l'erreur."
-
-#: resources/ui/chord_selector_window.ui:52
->>>>>>> a8edab27
 msgid "Root Note"
 msgstr "Note de base"
 
@@ -6477,12 +6358,7 @@
 msgid "Track visibility panel size when detached."
 msgstr "Taille du panneau de visibilité de pistes lorsqu'il est détaché."
 
-<<<<<<< HEAD
 #: build/data/org.zrythm.Zrythm.gschema.xml:676
-#, fuzzy
-=======
-#: build/data/org.zrythm.Zrythm.gschema.xml:673
->>>>>>> a8edab27
 msgid "Track inspector detached"
 msgstr "Inspecteur de piste détaché"
 
@@ -6500,12 +6376,7 @@
 msgid "Track inspector panel size when detached."
 msgstr "Taille du panneau de l'inspecteur de piste lorsqu'il est détaché."
 
-<<<<<<< HEAD
 #: build/data/org.zrythm.Zrythm.gschema.xml:686
-#, fuzzy
-=======
-#: build/data/org.zrythm.Zrythm.gschema.xml:683
->>>>>>> a8edab27
 msgid "Plugin inspector detached"
 msgstr "Inspecteur de greffons détaché"
 
@@ -6542,12 +6413,7 @@
 msgid "Plugin browser panel size when detached."
 msgstr "Taille du panneau du navigateur de greffons lorsqu'il est détaché."
 
-<<<<<<< HEAD
 #: build/data/org.zrythm.Zrythm.gschema.xml:706
-#, fuzzy
-=======
-#: build/data/org.zrythm.Zrythm.gschema.xml:703
->>>>>>> a8edab27
 msgid "File browser detached"
 msgstr "Navigateur de fichiers détaché"
 
@@ -6666,12 +6532,7 @@
 msgid "Whether the timeline panel is detached."
 msgstr "Si le métronome est activé."
 
-<<<<<<< HEAD
 #: build/data/org.zrythm.Zrythm.gschema.xml:771
-#, fuzzy
-=======
-#: build/data/org.zrythm.Zrythm.gschema.xml:768
->>>>>>> a8edab27
 msgid "Timeline size"
 msgstr "Taille de la ligne temporelle"
 
