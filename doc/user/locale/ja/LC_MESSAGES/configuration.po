--- conflicted
+++ resolved
@@ -7,13 +7,8 @@
 msgstr ""
 "Project-Id-Version: Zrythm 0.4\n"
 "Report-Msgid-Bugs-To: \n"
-<<<<<<< HEAD
 "POT-Creation-Date: 2020-09-24 22:19+0100\n"
-"PO-Revision-Date: 2020-09-22 18:08+0000\n"
-=======
-"POT-Creation-Date: 2020-07-09 18:46+0100\n"
 "PO-Revision-Date: 2020-09-24 21:18+0000\n"
->>>>>>> cfab4338
 "Last-Translator: Alexandros Theodotou <alextee@posteo.net>\n"
 "Language: ja\n"
 "Language-Team: Japanese "
@@ -65,7 +60,6 @@
 msgid "Reset to Factory Settings"
 msgstr "初期設定にリセット"
 
-<<<<<<< HEAD
 #: ../../configuration/additional-settings.rst:32
 msgid "See :option:`zrythm --reset-to-factory`."
 msgstr ""
@@ -73,21 +67,6 @@
 #: ../../configuration/additional-settings.rst:34
 msgid "This will be added to the UI soon."
 msgstr ""
-=======
-#: ../../configuration/additional-settings.rst:45
-msgid ""
-"The :program:`zrythm` binary also comes with a ``--reset-to-factory`` "
-"option for resetting Zrythm to its default state."
-msgstr ""
-
-#: ../../configuration/additional-settings.rst:49
-msgid "This will clear ALL your settings."
-msgstr "これにより、すべての設定がクリアされます。"
-
-#: ../../configuration/additional-settings.rst:51
-msgid "This will be added on the UI soon."
-msgstr "これはもうすぐUIに追加されます。"
->>>>>>> cfab4338
 
 #: ../../configuration/device-setup/intro.rst:6
 msgid "Device Setup"
@@ -327,27 +306,16 @@
 msgstr "Zrythmのパス"
 
 #: ../../configuration/preferences/intro.rst:52
-<<<<<<< HEAD
 msgid "The :term:`Zrythm user path`."
 msgstr ""
-=======
-msgid "The directory to save user data in."
-msgstr "ユーザー データを保存するディレクトリ。"
->>>>>>> cfab4338
 
 #: ../../configuration/preferences/intro.rst:55
 msgid "Plugins"
 msgstr "プラグイン"
 
 #: ../../configuration/preferences/intro.rst:57
-<<<<<<< HEAD
-#, fuzzy
 msgid ":term:`Plugin` settings."
-msgstr "gsettingsの場合"
-=======
-msgid "Plugin settings."
-msgstr "プラグイン設定。"
->>>>>>> cfab4338
+msgstr ":term:`Plugin`の設定。"
 
 #: ../../configuration/preferences/intro.rst:63
 msgid "UIs"
@@ -370,13 +338,8 @@
 msgstr "インスタンス化時に UI を開く"
 
 #: ../../configuration/preferences/intro.rst:72
-<<<<<<< HEAD
 msgid "Open plugin UIs when they are instantiated."
-msgstr ""
-=======
-msgid "Open plugin NUIs when they are instantiated."
 msgstr "インスタンス化されたときにプラグインの UI を開く。"
->>>>>>> cfab4338
 
 #: ../../configuration/preferences/intro.rst:75
 msgid "Keep window on top"
@@ -413,13 +376,8 @@
 msgstr "VSTプラグイン"
 
 #: ../../configuration/preferences/intro.rst:94
-<<<<<<< HEAD
 msgid "The search paths to scan for :term:`VST2` plugins in."
-msgstr ""
-=======
-msgid "The search paths to scan for VST plugins in."
-msgstr "VSTプラグインをスキャンする検索パス。"
->>>>>>> cfab4338
+msgstr ":term:`VST2`プラグインをスキャンする検索パス。"
 
 #: ../../configuration/preferences/intro.rst:97
 msgid ""
@@ -431,60 +389,34 @@
 msgid "SFZ instruments"
 msgstr "SFZ音源"
 
-<<<<<<< HEAD
 #: ../../configuration/preferences/intro.rst:102
 msgid "The search paths to scan for :term:`SFZ` instruments in."
-msgstr ""
-=======
-#: ../../configuration/preferences/intro.rst:101
-#, fuzzy
-msgid "The search paths to scan for SFZ instruments in."
-msgstr "SFZをスキャンする検索パス。"
->>>>>>> cfab4338
+msgstr ":term:`SFZ`インストゥルメントをスキャンする検索パス。"
 
 #: ../../configuration/preferences/intro.rst:107
 msgid "SF2 instruments"
 msgstr "SF2音源"
 
-<<<<<<< HEAD
 #: ../../configuration/preferences/intro.rst:106
 msgid "The search paths to scan for :term:`SF2` instruments in."
-msgstr ""
-=======
-#: ../../configuration/preferences/intro.rst:104
-msgid "The search paths to scan for SF2 instruments in."
-msgstr "SF2 インストゥルメントの検索パス。"
->>>>>>> cfab4338
+msgstr ":term:`SF2` インストゥルメントの検索パス。"
 
 #: ../../configuration/preferences/intro.rst:110
 msgid "DSP"
 msgstr "DSP"
 
-<<<<<<< HEAD
 #: ../../configuration/preferences/intro.rst:112
-#, fuzzy
 msgid ":term:`DSP` settings."
-msgstr "gsettingsの場合"
-=======
-#: ../../configuration/preferences/intro.rst:109
-msgid "Digital signal processing."
-msgstr "デジタル信号処理。"
->>>>>>> cfab4338
+msgstr ":term:`DSP`設定"
 
 #: ../../configuration/preferences/intro.rst:118
 msgid "Pan"
 msgstr "パン"
 
-<<<<<<< HEAD
 #: ../../configuration/preferences/intro.rst:120
 #, fuzzy
 msgid ":term:`Panning` options for :term:`mono` signals (not used at the moment)."
 msgstr "これは現時点では使用されていません。"
-=======
-#: ../../configuration/preferences/intro.rst:117
-msgid "Panning options for mono signals (not used at the moment)."
-msgstr "モノラル信号のパンオプション(現時点では使用されていません)。"
->>>>>>> cfab4338
 
 #: ../../configuration/preferences/intro.rst:137
 msgid "Pan algorithm"
@@ -512,26 +444,15 @@
 msgid "Pan law"
 msgstr "パン法"
 
-<<<<<<< HEAD
 #: ../../configuration/preferences/intro.rst:140
 msgid "The :term:`pan law` to use when applying pan on mono signals."
-msgstr ""
-=======
-#: ../../configuration/preferences/intro.rst:137
-msgid "The pan law to use when applying pan on mono signals."
-msgstr "モノラル信号にパンを適用するときに使用するパン則。"
->>>>>>> cfab4338
+msgstr "モノラル信号にパンを適用するときに使用する:term:`pan law`。"
 
 #: ../../configuration/preferences/intro.rst:144
 msgid "Editing"
 msgstr "編集"
 
-<<<<<<< HEAD
 #: ../../configuration/preferences/intro.rst:146
-=======
-#: ../../configuration/preferences/intro.rst:142
-#, fuzzy
->>>>>>> cfab4338
 msgid "Editing options."
 msgstr "編集オプション。"
 
@@ -543,12 +464,7 @@
 msgid "Audio editing."
 msgstr "オーディオ編集。"
 
-<<<<<<< HEAD
 #: ../../configuration/preferences/intro.rst:157
-#, fuzzy
-=======
-#: ../../configuration/preferences/intro.rst:153
->>>>>>> cfab4338
 msgid "Fade algorithm"
 msgstr "フェードアルゴリズム"
 
@@ -564,12 +480,7 @@
 msgid "Automation editing."
 msgstr "オートメーション編集。"
 
-<<<<<<< HEAD
 #: ../../configuration/preferences/intro.rst:166
-#, fuzzy
-=======
-#: ../../configuration/preferences/intro.rst:161
->>>>>>> cfab4338
 msgid "Curve algorithm"
 msgstr "カーブのアルゴリズム"
 
@@ -577,12 +488,7 @@
 msgid "Default curve algorithm to use for automation curves."
 msgstr "オートメーションカーブに使用するデフォルトのカーブアルゴリズム。"
 
-<<<<<<< HEAD
 #: ../../configuration/preferences/intro.rst:169
-#, fuzzy
-=======
-#: ../../configuration/preferences/intro.rst:164
->>>>>>> cfab4338
 msgid "Undo"
 msgstr "元に戻す"
 
@@ -590,12 +496,7 @@
 msgid "Undo options."
 msgstr "元に戻すオプション。"
 
-<<<<<<< HEAD
 #: ../../configuration/preferences/intro.rst:175
-#, fuzzy
-=======
-#: ../../configuration/preferences/intro.rst:169
->>>>>>> cfab4338
 msgid "Undo stack length"
 msgstr "元に戻すスタックの長さ"
 
@@ -619,12 +520,7 @@
 msgid "General project settings."
 msgstr "一般的なプロジェクト設定。"
 
-<<<<<<< HEAD
 #: ../../configuration/preferences/intro.rst:195
-#, fuzzy
-=======
-#: ../../configuration/preferences/intro.rst:189
->>>>>>> cfab4338
 msgid "Autosave interval"
 msgstr "自動保存間隔"
 
@@ -1076,3 +972,20 @@
 #~ "default state. See :ref:`command-line` "
 #~ "for details."
 #~ msgstr ""
+
+#~ msgid "The directory to save user data in."
+#~ msgstr "ユーザー データを保存するディレクトリ。"
+
+#~ msgid ""
+#~ "The :program:`zrythm` binary also comes with a ``--reset-to-factory`` "
+#~ "option for resetting Zrythm to its default state."
+#~ msgstr ""
+
+#~ msgid "This will clear ALL your settings."
+#~ msgstr "これにより、すべての設定がクリアされます。"
+
+#~ msgid "This will be added on the UI soon."
+#~ msgstr "これはもうすぐUIに追加されます。"
+
+#~ msgid "Panning options for mono signals (not used at the moment)."
+#~ msgstr "モノラル信号のパンオプション(現時点では使用されていません)。"