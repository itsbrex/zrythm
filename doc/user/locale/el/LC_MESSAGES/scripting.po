--- conflicted
+++ resolved
@@ -7,146 +7,300 @@
 msgstr ""
 "Project-Id-Version: Zrythm 1.0.0-alpha.2\n"
 "Report-Msgid-Bugs-To: \n"
-<<<<<<< HEAD
-"POT-Creation-Date: 2020-12-11 19:05+0000\n"
-"PO-Revision-Date: 2020-10-08 23:04+0000\n"
-=======
-"POT-Creation-Date: 2020-12-07 22:10+0000\n"
+"POT-Creation-Date: 2020-12-31 01:15+0000\n"
 "PO-Revision-Date: 2020-12-11 00:29+0000\n"
->>>>>>> c633b9d3
 "Last-Translator: Panos Alevropoulos <panosalevropoulos@protonmail.com>\n"
-"Language-Team: Greek <https://hosted.weblate.org/projects/zrythm/scripting/"
-"el/>\n"
 "Language: el\n"
+"Language-Team: Greek "
+"<https://hosted.weblate.org/projects/zrythm/scripting/el/>\n"
+"Plural-Forms: nplurals=2; plural=n != 1\n"
 "MIME-Version: 1.0\n"
 "Content-Type: text/plain; charset=utf-8\n"
 "Content-Transfer-Encoding: 8bit\n"
-"Plural-Forms: nplurals=2; plural=n != 1;\n"
-"X-Generator: Weblate 4.4-dev\n"
 "Generated-By: Babel 2.8.0\n"
+
+#: ../../scripting/api/actions channel_send_action.rst:7
+#, fuzzy
+msgid ""
+"Scheme Procedure: **channel-send-action-new-connect-audio** | *send "
+"stereo_ports*"
+msgstr "Εκτυπώνει τη θέση ως ‘bars.beats.sixteenths.ticks.sub_tick‘."
 
 #: ../../scripting/api/actions channel_send_action.rst:6
 msgid "Returns a new action for creating a send connection."
 msgstr ""
 
+#: ../../scripting/api/actions create_tracks_action.rst:7
+#, fuzzy
+msgid ""
+"Scheme Procedure: **create-tracks-action-new-with-plugin** | *type "
+"pl_descr track_pos num_tracks*"
+msgstr "Εκτυπώνει τη θέση ως ‘bars.beats.sixteenths.ticks.sub_tick‘."
+
 #: ../../scripting/api/actions create_tracks_action.rst:6
 msgid "Returns a new Create Tracks action for a plugin."
 msgstr ""
 
+#: ../../scripting/api/actions create_tracks_action.rst:12
+#, fuzzy
+msgid ""
+"Scheme Procedure: **create-tracks-action-new-audio-fx** | *track_pos "
+"num_tracks*"
+msgstr "Εκτυπώνει τη θέση ως ‘bars.beats.sixteenths.ticks.sub_tick‘."
+
 #: ../../scripting/api/actions create_tracks_action.rst:10
 msgid "Returns a new Create Tracks action for one or more empty Audio FX tracks."
 msgstr ""
 
+#: ../../scripting/api/actions port_connection_action.rst:7
+#, fuzzy
+msgid ""
+"Scheme Procedure: **port-connection-action-new-connect** | *src_port_id "
+"dest_port_id*"
+msgstr "Εκτυπώνει τη θέση ως ‘bars.beats.sixteenths.ticks.sub_tick‘."
+
 #: ../../scripting/api/actions port_connection_action.rst:6
 msgid "Creates an action for connecting 2 ports."
 msgstr ""
 
+#: ../../scripting/api/actions undo_manager.rst:7
+#, fuzzy
+msgid "Scheme Procedure: **undo-manager-perform** | *action*"
+msgstr "Εκτυπώνει τη θέση ως ‘bars.beats.sixteenths.ticks.sub_tick‘."
+
 #: ../../scripting/api/actions undo_manager.rst:6
 msgid "Performs the given action and adds it to the undo stack."
 msgstr ""
 
+#: ../../scripting/api/actions undo_manager.rst:11
+#, fuzzy
+msgid "Scheme Procedure: **undo-manager-undo** | *[action]*"
+msgstr "Εκτυπώνει τη θέση ως ‘bars.beats.sixteenths.ticks.sub_tick‘."
+
 #: ../../scripting/api/actions undo_manager.rst:10
 msgid "Undoes the last action."
 msgstr ""
 
+#: ../../scripting/api/actions undo_manager.rst:15
+#, fuzzy
+msgid "Scheme Procedure: **undo-manager-redo** | *[action]*"
+msgstr "Εκτυπώνει τη θέση ως ‘bars.beats.sixteenths.ticks.sub_tick‘."
+
 #: ../../scripting/api/actions undo_manager.rst:14
 msgid "Redoes the last undone action."
 msgstr ""
+
+#: ../../scripting/api/audio channel.rst:7
+#, fuzzy
+msgid "Scheme Procedure: **channel-get-insert** | *channel insert_slot*"
+msgstr "Εκτυπώνει τη θέση ως ‘bars.beats.sixteenths.ticks.sub_tick‘."
 
 #: ../../scripting/api/audio channel.rst:6
 msgid "Returns the plugin at the given insert slot"
 msgstr "Επιστρέφει το πρόσθετο στη δοθείσα θέση εισαγόμενου"
 
+#: ../../scripting/api/audio channel.rst:11
+#, fuzzy
+msgid "Scheme Procedure: **channel-get-instrument** | *channel*"
+msgstr "Εκτυπώνει τη θέση ως ‘bars.beats.sixteenths.ticks.sub_tick‘."
+
 #: ../../scripting/api/audio channel.rst:10
 msgid "Returns the instrument at the given channel"
 msgstr "Επιστρέφει το όργανο στο δοθέν κανάλι"
 
+#: ../../scripting/api/audio channel.rst:15
+#, fuzzy
+msgid "Scheme Procedure: **channel-get-send** | *channel send_slot*"
+msgstr "Εκτυπώνει τη θέση ως ‘bars.beats.sixteenths.ticks.sub_tick‘."
+
 #: ../../scripting/api/audio channel.rst:14
 msgid "Returns the send instance at the given slot"
 msgstr "Επιστρέφει την περίπτωση αποστολής στη δοθείσα θέση"
 
+#: ../../scripting/api/audio midi_note.rst:7
+#, fuzzy
+msgid ""
+"Scheme Procedure: **midi-note-new** | *region start_pos end_pos pitch "
+"velocity*"
+msgstr "Εκτυπώνει τη θέση ως ‘bars.beats.sixteenths.ticks.sub_tick‘."
+
 #: ../../scripting/api/audio midi_note.rst:6
 msgid "Returns a new midi note."
 msgstr "Επιστρέφει μια καινούρια νότα MIDI."
 
+#: ../../scripting/api/audio midi_region.rst:7
+#, fuzzy
+msgid ""
+"Scheme Procedure: **midi-region-new** | *start_pos end_pos track_idx "
+"lane_idx idx_inside_lane*"
+msgstr "Εκτυπώνει τη θέση ως ‘bars.beats.sixteenths.ticks.sub_tick‘."
+
 #: ../../scripting/api/audio midi_region.rst:6
 msgid "Returns a new midi region."
 msgstr ""
 
+#: ../../scripting/api/audio midi_region.rst:11
+#, fuzzy
+msgid "Scheme Procedure: **midi-region-add-midi-note** | *region midi_note*"
+msgstr "Εκτυπώνει τη θέση ως ‘bars.beats.sixteenths.ticks.sub_tick‘."
+
 #: ../../scripting/api/audio midi_region.rst:10
 msgid "Adds a midi note to region."
 msgstr ""
+
+#: ../../scripting/api/audio port.rst:7
+#, fuzzy
+msgid "Scheme Procedure: **stereo-ports-get-port** | *stereo_ports left*"
+msgstr "Εκτυπώνει τη θέση ως ‘bars.beats.sixteenths.ticks.sub_tick‘."
 
 #: ../../scripting/api/audio port.rst:6
 msgid "Returns the left or right port of the stereo pair."
 msgstr "Επιστρέφει την αριστερή ή δεξιά θύρα ενός ζευγαριού στέρεο."
 
+#: ../../scripting/api/audio port.rst:11
+#, fuzzy
+msgid "Scheme Procedure: **port-get-identifier** | *port*"
+msgstr "Εκτυπώνει τη θέση ως ‘bars.beats.sixteenths.ticks.sub_tick‘."
+
 #: ../../scripting/api/audio port.rst:10
 msgid "Returns the identifier of port."
 msgstr "Επιστρέφει το αναγνωριστικό της θύρας."
 
+#: ../../scripting/api/audio position.rst:8
+#, fuzzy
+msgid ""
+"Scheme Procedure: **position-new** | *bars beats sixteenths ticks "
+"sub_tick*"
+msgstr "Εκτυπώνει τη θέση ως ‘bars.beats.sixteenths.ticks.sub_tick‘."
+
 #: ../../scripting/api/audio position.rst:6
 msgid "Return a newly-created position as bars.beats.sixteenths.ticks.sub_tick."
 msgstr ""
-"Επιστρέφει μια θέση που μόλις δημιουργήθηκε ως bars.beats.sixteenths.ticks."
-"sub_tick."
+"Επιστρέφει μια θέση που μόλις δημιουργήθηκε ως "
+"bars.beats.sixteenths.ticks.sub_tick."
+
+#: ../../scripting/api/audio position.rst:12
+#, fuzzy
+msgid "Scheme Procedure: **position-print** | *pos*"
+msgstr "Εκτυπώνει τη θέση ως ‘bars.beats.sixteenths.ticks.sub_tick‘."
 
 #: ../../scripting/api/audio position.rst:11
 msgid "Prints the position as ‘bars.beats.sixteenths.ticks.sub_tick‘."
 msgstr "Εκτυπώνει τη θέση ως ‘bars.beats.sixteenths.ticks.sub_tick‘."
 
+#: ../../scripting/api/audio supported_file.rst:7
+#, fuzzy
+msgid "Scheme Procedure: **supported-file-new-from-path** | *path*"
+msgstr "Εκτυπώνει τη θέση ως ‘bars.beats.sixteenths.ticks.sub_tick‘."
+
 #: ../../scripting/api/audio supported_file.rst:6
 msgid "Returns an instance of SupportedFile."
 msgstr ""
 
+#: ../../scripting/api/audio track.rst:8
+#, fuzzy
+msgid "Scheme Procedure: **midi-track-new** | *idx name*"
+msgstr "Εκτυπώνει τη θέση ως ‘bars.beats.sixteenths.ticks.sub_tick‘."
+
 #: ../../scripting/api/audio track.rst:6
 msgid ""
 "Returns a new track with name name to be placed at position idx in the "
 "tracklist."
 msgstr ""
-"Επιστρέφει ένα καινούριο κομμάτι με όνομα προς τοποθέτηση στη θέση idx στη "
-"λίστα κομματιών."
+"Επιστρέφει ένα καινούριο κομμάτι με όνομα προς τοποθέτηση στη θέση idx "
+"στη λίστα κομματιών."
+
+#: ../../scripting/api/audio track.rst:12
+#, fuzzy
+msgid "Scheme Procedure: **track-get-name** | *track*"
+msgstr "Εκτυπώνει τη θέση ως ‘bars.beats.sixteenths.ticks.sub_tick‘."
 
 #: ../../scripting/api/audio track.rst:11
 msgid "Returns the name of track."
 msgstr "Επιστρέφει το όνομα του κομματιού."
 
+#: ../../scripting/api/audio track.rst:16
+#, fuzzy
+msgid "Scheme Procedure: **track-get-processor** | *track*"
+msgstr "Εκτυπώνει τη θέση ως ‘bars.beats.sixteenths.ticks.sub_tick‘."
+
 #: ../../scripting/api/audio track.rst:15
 msgid "Returns the processor of track."
 msgstr "Επιστρέφει τον επεξεργαστή του κομματιού."
 
+#: ../../scripting/api/audio track.rst:20
+#, fuzzy
+msgid "Scheme Procedure: **track-get-channel** | *track*"
+msgstr "Εκτυπώνει τη θέση ως ‘bars.beats.sixteenths.ticks.sub_tick‘."
+
 #: ../../scripting/api/audio track.rst:19
 msgid "Returns the channel of track."
 msgstr "Επιστρέφει το κανάλι του κομματιού."
 
+#: ../../scripting/api/audio track.rst:25
+#, fuzzy
+msgid "Scheme Procedure: **track-set-muted** | *track muted*"
+msgstr "Εκτυπώνει τη θέση ως ‘bars.beats.sixteenths.ticks.sub_tick‘."
+
 #: ../../scripting/api/audio track.rst:23
 msgid ""
 "Sets whether track is muted or not. This creates an undoable action and "
 "performs it."
 msgstr ""
-"Ορίζει αν το κομμάτι είναι σε σίγαση ή όχι. Αυτό δημιουργεί μια δράση που "
-"δεν μπορεί να αναιρεθεί και την εκτελεί."
+"Ορίζει αν το κομμάτι είναι σε σίγαση ή όχι. Αυτό δημιουργεί μια δράση που"
+" δεν μπορεί να αναιρεθεί και την εκτελεί."
+
+#: ../../scripting/api/audio track.rst:30
+#, fuzzy
+msgid "Scheme Procedure: **track-add-lane-region** | *track region lane_pos*"
+msgstr "Εκτυπώνει τη θέση ως ‘bars.beats.sixteenths.ticks.sub_tick‘."
 
 #: ../../scripting/api/audio track.rst:28
 msgid "Adds region to track track. To be used for regions with lanes (midi/audio)"
 msgstr ""
-"Προσθέτει περιοχή στο κομμάτι. Προς χρήση σε περιοχές με λωρίδες (MIDI/ήχος)"
+"Προσθέτει περιοχή στο κομμάτι. Προς χρήση σε περιοχές με λωρίδες "
+"(MIDI/ήχος)"
+
+#: ../../scripting/api/audio track_processor.rst:7
+#, fuzzy
+msgid "Scheme Procedure: **track-processor-get-stereo-in** | *track_processor*"
+msgstr "Εκτυπώνει τη θέση ως ‘bars.beats.sixteenths.ticks.sub_tick‘."
 
 #: ../../scripting/api/audio track_processor.rst:6
 msgid "Returns the stereo in ports instance of the track processor."
 msgstr ""
+
+#: ../../scripting/api/audio tracklist.rst:7
+#, fuzzy
+msgid "Scheme Procedure: **tracklist-insert-track** | *track idx*"
+msgstr "Εκτυπώνει τη θέση ως ‘bars.beats.sixteenths.ticks.sub_tick‘."
 
 #: ../../scripting/api/audio tracklist.rst:6
 msgid "Inserts track track at index idx in the tracklist."
 msgstr "Εισάγει κομμάτι στον δείκτη idx στη λίστα κομματιών."
 
+#: ../../scripting/api/audio tracklist.rst:11
+#, fuzzy
+msgid "Scheme Procedure: **tracklist-get-track-at-pos** | *pos*"
+msgstr "Εκτυπώνει τη θέση ως ‘bars.beats.sixteenths.ticks.sub_tick‘."
+
 #: ../../scripting/api/audio tracklist.rst:10
 msgid "Returns the track at pos in the tracklist."
 msgstr ""
 
+#: ../../scripting/api/audio tracklist.rst:15
+#, fuzzy
+msgid "Scheme Procedure: **tracklist-get-num-tracks**"
+msgstr "Εκτυπώνει τη θέση ως ‘bars.beats.sixteenths.ticks.sub_tick‘."
+
 #: ../../scripting/api/audio tracklist.rst:14
 msgid "Returns the number of tracks in the tracklist."
 msgstr ""
+
+#: ../../scripting/api/audio tracklist.rst:19
+#, fuzzy
+msgid "Scheme Procedure: **tracklist-get**"
+msgstr "Εκτυπώνει τη θέση ως ‘bars.beats.sixteenths.ticks.sub_tick‘."
 
 #: ../../scripting/api/audio tracklist.rst:18
 msgid "Returns the tracklist for the current project."
@@ -156,26 +310,56 @@
 msgid "API"
 msgstr "Διεπαφή Προγραμματισμού Εφαρμογών (API)"
 
+#: ../../scripting/api/plugins plugin.rst:7
+#, fuzzy
+msgid "Scheme Procedure: **plugin-get-in-port** | *plugin port_idx*"
+msgstr "Εκτυπώνει τη θέση ως ‘bars.beats.sixteenths.ticks.sub_tick‘."
+
 #: ../../scripting/api/plugins plugin.rst:6
 msgid "Returns the input port of the plugin at the given index."
 msgstr "Επιστρέφει τη θύρα εισαγωγής του προσθέτου στον δοθέντα δείκτη."
 
+#: ../../scripting/api/plugins plugin.rst:11
+#, fuzzy
+msgid "Scheme Procedure: **plugin-get-out-port** | *plugin port_idx*"
+msgstr "Εκτυπώνει τη θέση ως ‘bars.beats.sixteenths.ticks.sub_tick‘."
+
 #: ../../scripting/api/plugins plugin.rst:10
 msgid "Returns the output port of the plugin at the given index."
 msgstr "Επιστρέφει τη θύρα εξαγόμενου του προσθέτου στον δοθέντα δείκτη."
 
+#: ../../scripting/api/plugins plugin_manager.rst:7
+#, fuzzy
+msgid "Scheme Procedure: **plugin-manager-find-plugin-from-uri** | *uri*"
+msgstr "Εκτυπώνει τη θέση ως ‘bars.beats.sixteenths.ticks.sub_tick‘."
+
 #: ../../scripting/api/plugins plugin_manager.rst:6
 msgid "Returns the PluginDescriptor matching the given URI."
 msgstr ""
+
+#: ../../scripting/api/zrythm.rst:7
+#, fuzzy
+msgid "Scheme Procedure: **zrythm-get-ver**"
+msgstr "Εκτυπώνει τη θέση ως ‘bars.beats.sixteenths.ticks.sub_tick‘."
 
 #: ../../scripting/api/zrythm.rst:6
 msgid "Return the Zrythm version as a string."
 msgstr "Επιστροφή της έκδοσης του Zrythm ως κλωστή (string)."
 
+#: ../../scripting/api/zrythm.rst:11
+#, fuzzy
+msgid "Scheme Procedure: **zrythm-get-plugin-manager**"
+msgstr "Εκτυπώνει τη θέση ως ‘bars.beats.sixteenths.ticks.sub_tick‘."
+
 #: ../../scripting/api/zrythm.rst:10
 msgid "Return the PluginManager instance."
 msgstr "Επιστροφή της περίπτωσης (instance) του PluginManager."
 
+#: ../../scripting/api/zrythm.rst:15
+#, fuzzy
+msgid "Scheme Procedure: **zrythm-null**"
+msgstr "Εκτυπώνει τη θέση ως ‘bars.beats.sixteenths.ticks.sub_tick‘."
+
 #: ../../scripting/api/zrythm.rst:14
 msgid "Returns a NULL pointer."
 msgstr "Επιστρέφει έναν ΜΗΔΑΜΙΝΟ δείκτη."
@@ -205,8 +389,8 @@
 #: ../../scripting/examples.rst:39
 msgid "Create Geonkick track and route its mono output to an Audio FX track"
 msgstr ""
-"Δημιουργία κομματιού Geonkick και δρομολόγηση του μόνο εξαγόμενού του σε ένα "
-"κομμάτι εφέ ήχου"
+"Δημιουργία κομματιού Geonkick και δρομολόγηση του μόνο εξαγόμενού του σε "
+"ένα κομμάτι εφέ ήχου"
 
 #: ../../scripting/examples.rst:98
 msgid "Create MIDI track with notes"
@@ -226,8 +410,8 @@
 "<https://www.gnu.org/software/guile/>`_, an implementation of Scheme."
 msgstr ""
 "Το Zrythm προσφέρει μια διεπαφή σύνταξης δέσμης ενεργειών (scripting) "
-"χρησιμοποιώντας τη `γλώσσα Guile <https://www.gnu.org/software/guile/>`_, "
-"μια ενσωμάτωση του Scheme."
+"χρησιμοποιώντας τη `γλώσσα Guile <https://www.gnu.org/software/guile/>`_,"
+" μια ενσωμάτωση του Scheme."
 
 #: ../../scripting/overview.rst:11
 msgid ""
@@ -237,12 +421,12 @@
 "section, one would do :scheme:`(use-modules (audio track))` at the top of"
 " the script."
 msgstr ""
-"Η επόμενη ενότητα είναι μια περιεκτική λίστα όλων των διαθέσιμων διαδικασιών "
-"στη Διεπαφή Προγραμματισμού Εφαρμογών (API). Κάθε ενότητα στην API "
-"αντιστοιχεί σε μία συγκεκριμένη μονάδα Guile, οπότε για παράδειγμα, για να "
-"χρησιμοποιήσει κανείς τις διαδικασίες στην ενότητα :scheme:`audio position` "
-"section, θα πρέπει να κάνει :scheme:`(use-modules (audio track))` στην "
-"κορυφή της δέσμης ενεργειών."
+"Η επόμενη ενότητα είναι μια περιεκτική λίστα όλων των διαθέσιμων "
+"διαδικασιών στη Διεπαφή Προγραμματισμού Εφαρμογών (API). Κάθε ενότητα "
+"στην API αντιστοιχεί σε μία συγκεκριμένη μονάδα Guile, οπότε για "
+"παράδειγμα, για να χρησιμοποιήσει κανείς τις διαδικασίες στην ενότητα "
+":scheme:`audio position` section, θα πρέπει να κάνει :scheme:`(use-"
+"modules (audio track))` στην κορυφή της δέσμης ενεργειών."
 
 #: ../../scripting/overview.rst:19
 msgid "The Guile API is experimental."
@@ -251,6 +435,18 @@
 #: ../../scripting/overview.rst:21
 msgid "The Guile API is not available on Windows."
 msgstr "Η API της Guile δεν είναι διαθέσιμη στα Windows."
+
+#: ../../scripting/scripting-interface.rst:6
+msgid "Scripting Interface"
+msgstr ""
+
+#: ../../scripting/scripting-interface.rst:8
+msgid "Todo"
+msgstr ""
+
+#: ../../scripting/scripting-interface.rst:8
+msgid "Explain the scripting window/interface."
+msgstr ""
 
 #~ msgid ""
 #~ "The next section is a comprehensive "
@@ -262,4 +458,4 @@
 #~ "section, one would do ``(use-modules "
 #~ "(audio track))`` at the top of the"
 #~ " script."
-#~ msgstr ""+#~ msgstr ""
