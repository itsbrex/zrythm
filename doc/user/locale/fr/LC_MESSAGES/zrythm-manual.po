--- conflicted
+++ resolved
@@ -13,17 +13,11 @@
 msgstr ""
 "Project-Id-Version: PROJECT VERSION\n"
 "Report-Msgid-Bugs-To: EMAIL@ADDRESS\n"
-<<<<<<< HEAD
 "POT-Creation-Date: 2021-08-07 22:38+0100\n"
-"PO-Revision-Date: 2021-07-26 22:33+0000\n"
-"Last-Translator: sub26nico10b0a294e11e4b4b <faurenicolas5595@neuf.fr>\n"
-=======
-"POT-Creation-Date: 2021-08-07 11:39+0100\n"
 "PO-Revision-Date: 2021-08-09 23:33+0000\n"
 "Last-Translator: J. Lavoie <j.lavoie@net-c.ca>\n"
 "Language-Team: French <https://hosted.weblate.org/projects/zrythm/"
 "user-manual/fr/>\n"
->>>>>>> 2c83501e
 "Language: fr\n"
 "MIME-Version: 1.0\n"
 "Content-Type: text/plain; charset=utf-8\n"
@@ -12186,12 +12180,7 @@
 #~ "corresponding Channel, which is used for adjusting the Track's volume, "
 #~ "pan and other settings."
 #~ msgstr ""
-<<<<<<< HEAD
-#~ "Le mixeur contient tous les canaux du projet et est utilisé pour mixer "
-#~ "les signaux audio de chaque canal."
-=======
 #~ "Le mixeur contient tous les canaux "
 #~ "du projet et est utilisé pour "
 #~ "mixer les signaux audio de chaque "
-#~ "canal."
->>>>>>> 2c83501e
+#~ "canal."